--- conflicted
+++ resolved
@@ -3,9 +3,22 @@
 
 # Dependencies
 node_modules/
-<<<<<<< HEAD
 */node_modules/
 **/node_modules/
+npm-debug.log*
+yarn-debug.log*
+yarn-error.log*
+
+# Python
+__pycache__/
+*.py[cod]
+*$py.class
+*.so
+.Python
+env/
+venv/
+ENV/
+*.egg-info/
 
 # Build outputs
 dist/
@@ -20,47 +33,16 @@
 .env.development.local
 .env.test.local
 .env.production.local
+.env.*.local
 
 # IDE files
-=======
-npm-debug.log*
-yarn-debug.log*
-yarn-error.log*
-node_modules/
-
-# Python
-__pycache__/
-*.py[cod]
-*$py.class
-*.so
-.Python
-env/
-venv/
-ENV/
-*.egg-info/
-dist/
-build/
-
-# Environment variables
-.env
-.env.local
-.env.*.local
-
-# IDE
->>>>>>> 0db5159b
 .vscode/
 .idea/
 *.swp
 *.swo
-<<<<<<< HEAD
+*~
 
 # OS files
-.DS_Store
-Thumbs.db
-=======
-*~
-
-# OS
 .DS_Store
 Thumbs.db
 
@@ -68,8 +50,5 @@
 .expo/
 .expo-shared/
 
-# Build outputs
-dist/
-build/
-*.log
->>>>>>> 0db5159b
+# Logs
+*.log
ProxyPay:
We are building a system for HackHarvard that helps validate transactions. This is due by 7 am on Oct 5 2025 and needs to be within the scope of a hackathon. 

The general idea is that this system gathers the location of a user's phone, or a phone that they have authorized. It then takes in this information as well as the location of a credit card transaction, and then it denies transactions that did not happen at the same place as the credit card user. Also if someone gets my card information and makes an online purchase, e commerce sites that have our ui layered in would flag this transaction and cause it to not go through, though we will keep things simple and not implement this as a layer on top of e commerce like stripe. 

The main features are as follows:

UI to get fake credit card information and transaction information to simulate a transaction. 
Transaction mockup where people are able to simulate a transaction from a given place, or use on their on device lovation
Location tracking on user's phone to get the user information. 
System to validate that phone and transaction location are sufficiently close

Things that should be shown in the demo:
false accepts avoided, time to confirm, ux clicks, and data minimization

Stack:
React native for a mobile app
Website frontend for transaction simulation

Backend:
Python backend
Database in either mongodb or firebase or sql whichever one is easiest
Some kind of geospatial processing

Twilio API for two factor authentication for transactions over a certain large amount of cost.

<<<<<<< HEAD
General color theme:
=======
color background:
>>>>>>> f2daa069
Blue: #005CB4
Yellow: #EFC90A
lets do beige bg:
#FAF3E0
<<<<<<< HEAD
Charcoal accent color used sparingly:
 #333333
=======

Accent
#333333
>>>>>>> f2daa069
<|MERGE_RESOLUTION|>--- conflicted
+++ resolved
@@ -24,20 +24,11 @@
 
 Twilio API for two factor authentication for transactions over a certain large amount of cost.
 
-<<<<<<< HEAD
-General color theme:
-=======
 color background:
->>>>>>> f2daa069
 Blue: #005CB4
 Yellow: #EFC90A
 lets do beige bg:
 #FAF3E0
-<<<<<<< HEAD
-Charcoal accent color used sparingly:
- #333333
-=======
 
 Accent
-#333333
->>>>>>> f2daa069
+#333333
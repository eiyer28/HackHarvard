<!DOCTYPE html>
<html lang="en">
  <head>
    <meta charset="UTF-8" />
    <meta name="viewport" content="width=device-width, initial-scale=1.0" />
    <title>ProxyPay - Transaction Simulator</title>
    <style>
      * {
        margin: 0;
        padding: 0;
        box-sizing: border-box;
      }

      body {
        font-family: -apple-system, BlinkMacSystemFont, "Segoe UI", Roboto,
          Oxygen, Ubuntu, Cantarell, sans-serif;
        background: #FAF3E0;
        min-height: 100vh;
        display: flex;
        justify-content: center;
        align-items: center;
        padding: 20px;
      }

      .container {
        background: white;
        border-radius: 20px;
        box-shadow: 0 20px 60px rgba(0, 0, 0, 0.3);
        max-width: 600px;
        width: 100%;
        padding: 40px;
      }

      h1 {
        color: #005CB4;
        margin-bottom: 10px;
        font-size: 28px;
      }

      .subtitle {
        color: #333333;
        margin-bottom: 30px;
        font-size: 14px;
      }

      .form-group {
        margin-bottom: 20px;
      }

      label {
        display: block;
        color: #333333;
        font-weight: 600;
        margin-bottom: 8px;
        font-size: 14px;
      }

      input,
      select {
        width: 100%;
        padding: 12px 16px;
        border: 2px solid #e0e0e0;
        border-radius: 8px;
        font-size: 16px;
        transition: border-color 0.3s;
      }

      input:focus,
      select:focus {
        outline: none;
        border-color: #005CB4;
      }

      .location-grid {
        display: grid;
        grid-template-columns: 1fr 1fr;
        gap: 15px;
      }

      .preset-buttons {
        display: grid;
        grid-template-columns: 1fr 1fr;
        gap: 10px;
        margin-top: 10px;
      }

      .preset-btn {
        padding: 10px;
        background: #f5f5f5;
        border: 2px solid #e0e0e0;
        border-radius: 8px;
        cursor: pointer;
        font-size: 14px;
        transition: all 0.3s;
      }

      .preset-btn:hover {
        background: #005CB4;
        color: white;
        border-color: #005CB4;
      }

      .submit-btn {
        width: 100%;
        padding: 16px;
        background: #005CB4;
        color: white;
        border: none;
        border-radius: 8px;
        font-size: 16px;
        font-weight: 600;
        cursor: pointer;
        transition: all 0.3s;
        margin-top: 10px;
      }

      .submit-btn:hover {
        transform: translateY(-2px);
        background: #004494;
      }

      .submit-btn:disabled {
        opacity: 0.6;
        cursor: not-allowed;
        transform: none;
      }

      .result {
        margin-top: 30px;
        padding: 20px;
        border-radius: 12px;
        display: none;
      }

      .result.approved {
        background: #d4edda;
        border: 2px solid #28a745;
      }

      .result.denied {
        background: #f8d7da;
        border: 2px solid #dc3545;
      }

      .result-header {
        font-size: 20px;
        font-weight: 700;
        margin-bottom: 15px;
      }

      .result.approved .result-header {
        color: #28a745;
      }

      .result.denied .result-header {
        color: #dc3545;
      }

      .result-details {
        font-size: 14px;
        color: #333;
        line-height: 1.8;
      }

      .result-detail-item {
        margin: 8px 0;
      }

      .result-detail-label {
        font-weight: 600;
        color: #555;
      }

      .loading {
        text-align: center;
        padding: 20px;
        display: none;
      }

      .spinner {
        border: 4px solid #f3f3f3;
        border-top: 4px solid #005CB4;
        border-radius: 50%;
        width: 40px;
        height: 40px;
        animation: spin 1s linear infinite;
        margin: 0 auto;
      }

      @keyframes spin {
        0% {
          transform: rotate(0deg);
        }
<<<<<<< HEAD

        body {
            font-family: -apple-system, BlinkMacSystemFont, 'Segoe UI', Roboto, Oxygen, Ubuntu, Cantarell, sans-serif;
            background: #FAF3E0;
            min-height: 100vh;
            display: flex;
            justify-content: center;
            align-items: center;
            padding: 20px;
        }

        .container {
            background: white;
            border-radius: 20px;
            box-shadow: 0 20px 60px rgba(0, 0, 0, 0.3);
            max-width: 600px;
            width: 100%;
            padding: 40px;
        }

        .logo {
            text-align: center;
            margin-bottom: 20px;
        }

        .logo img {
            max-width: 200px;
            height: auto;
        }

        h1 {
            color: #005CB4;
            margin-bottom: 10px;
            font-size: 28px;
            text-align: center;
        }

        .subtitle {
            color: #333333;
            margin-bottom: 30px;
            font-size: 14px;
            text-align: center;
        }

        /* Landing Page Styles */
        .landing-page {
            text-align: center;
            display: block;
        }

        .landing-page.hidden {
            display: none;
        }

        .landing-hero {
            margin-bottom: 30px;
        }

        .landing-title {
            font-size: 36px;
            color: #005CB4;
            margin-bottom: 15px;
            font-weight: 700;
        }

        .landing-subtitle {
            font-size: 18px;
            color: #333333;
            margin-bottom: 30px;
            line-height: 1.6;
        }

        .landing-features {
            text-align: left;
            margin: 30px 0;
            background: #FAF3E0;
            padding: 20px;
            border-radius: 12px;
        }

        .feature-item {
            margin: 15px 0;
            display: flex;
            align-items: start;
            gap: 12px;
        }

        .feature-icon {
            font-size: 24px;
            flex-shrink: 0;
        }

        .feature-text {
            color: #333333;
            font-size: 15px;
        }

        .start-demo-btn {
            width: 100%;
            padding: 16px;
            background: #005CB4;
            color: white;
            border: none;
            border-radius: 8px;
            font-size: 18px;
            font-weight: 600;
            cursor: pointer;
            transition: transform 0.2s, background 0.3s;
            margin-top: 20px;
        }

        .start-demo-btn:hover {
            background: #004494;
            transform: translateY(-2px);
        }

        .demo-form {
            display: none;
        }

        .demo-form.active {
            display: block;
        }

        .form-group {
            margin-bottom: 20px;
        }

        label {
            display: block;
            color: #333333;
            font-weight: 600;
            margin-bottom: 8px;
            font-size: 14px;
        }

        input, select {
            width: 100%;
            padding: 12px 16px;
            border: 2px solid #e0e0e0;
            border-radius: 8px;
            font-size: 16px;
            transition: border-color 0.3s;
        }

        input:focus, select:focus {
            outline: none;
            border-color: #005CB4;
        }

        .location-grid {
            display: grid;
            grid-template-columns: 1fr 1fr;
            gap: 15px;
        }

        .preset-buttons {
            display: grid;
            grid-template-columns: 1fr 1fr;
            gap: 10px;
            margin-top: 10px;
        }

        .location-button-container {
            text-align: center;
            margin-top: 15px;
        }

        .use-location-btn {
            padding: 12px 24px;
            background: #EFC90A;
            color: #333333;
            border: 2px solid #EFC90A;
            border-radius: 8px;
            font-size: 16px;
            font-weight: 600;
            cursor: pointer;
            transition: all 0.3s;
            display: inline-block;
        }

        .use-location-btn:hover {
            background: #d9b509;
            border-color: #d9b509;
            transform: translateY(-2px);
        }

        .use-location-btn:disabled {
            opacity: 0.6;
            cursor: not-allowed;
            transform: none;
        }

        .preset-btn {
            padding: 10px;
            background: #f5f5f5;
            border: 2px solid #e0e0e0;
            border-radius: 8px;
            cursor: pointer;
            font-size: 14px;
            transition: all 0.3s;
        }

        .preset-btn:hover {
            background: #005CB4;
            color: white;
            border-color: #005CB4;
        }

        .submit-btn {
            width: 100%;
            padding: 16px;
            background: #005CB4;
            color: white;
            border: none;
            border-radius: 8px;
            font-size: 16px;
            font-weight: 600;
            cursor: pointer;
            transition: transform 0.2s, background 0.3s;
            margin-top: 10px;
        }

        .submit-btn:hover {
            background: #004494;
        }

        .submit-btn:hover {
            transform: translateY(-2px);
        }

        .submit-btn:disabled {
            opacity: 0.6;
            cursor: not-allowed;
            transform: none;
        }

        .result {
            display: none; /* Hidden - using modal instead */
        }

        .result-detail-item {
            margin: 12px 0;
            font-size: 15px;
            color: #333333;
        }

        .result-detail-label {
            font-weight: 600;
            color: #005CB4;
            display: inline-block;
            min-width: 140px;
        }

        .loading {
            text-align: center;
            padding: 20px;
            display: none;
        }

        .spinner {
            border: 4px solid #FAF3E0;
            border-top: 4px solid #005CB4;
            border-radius: 50%;
            width: 40px;
            height: 40px;
            animation: spin 1s linear infinite;
            margin: 0 auto;
        }

        @keyframes spin {
            0% { transform: rotate(0deg); }
            100% { transform: rotate(360deg); }
        }

        .error {
            color: #dc3545;
            font-size: 14px;
            margin-top: 5px;
            display: none;
        }

        /* 2FA Modal Styles */
        .modal-overlay {
            display: none;
            position: fixed;
            top: 0;
            left: 0;
            width: 100%;
            height: 100%;
            background: rgba(0, 0, 0, 0.7);
            z-index: 1000;
            justify-content: center;
            align-items: center;
        }

        .modal-overlay.active {
            display: flex;
        }

        .modal-content {
            background: white;
            border-radius: 16px;
            padding: 32px;
            max-width: 400px;
            width: 90%;
            box-shadow: 0 10px 40px rgba(0, 0, 0, 0.3);
        }

        .modal-header {
            font-size: 22px;
            font-weight: 700;
            color: #005CB4;
            margin-bottom: 16px;
        }

        .modal-body {
            margin-bottom: 24px;
        }

        .modal-info {
            background: #f5f5f5;
            padding: 16px;
            border-radius: 8px;
            margin-bottom: 16px;
            font-size: 14px;
            color: #555;
        }

        .code-input {
            width: 100%;
            padding: 16px;
            font-size: 24px;
            text-align: center;
            letter-spacing: 8px;
            border: 2px solid #e0e0e0;
            border-radius: 8px;
            margin-bottom: 16px;
        }

        .code-input:focus {
            outline: none;
            border-color: #005CB4;
        }

        .modal-buttons {
            display: grid;
            grid-template-columns: 1fr 1fr;
            gap: 12px;
        }

        .modal-btn {
            padding: 12px;
            border: none;
            border-radius: 8px;
            font-size: 16px;
            font-weight: 600;
            cursor: pointer;
            transition: transform 0.2s;
        }

        .modal-btn:hover {
            transform: translateY(-2px);
        }

        .modal-btn.verify {
            background: #005CB4;
            color: white;
        }

        .modal-btn.verify:hover {
            background: #004494;
        }

        .modal-btn.cancel {
            background: #FAF3E0;
            color: #333333;
            border: 2px solid #e0e0e0;
        }

        .modal-btn.cancel:hover {
            background: #f0e8d0;
        }

        /* Result Modal Styles */
        .result-modal-overlay {
            display: none;
            position: fixed;
            top: 0;
            left: 0;
            width: 100%;
            height: 100%;
            background: rgba(0, 0, 0, 0.7);
            z-index: 1000;
            justify-content: center;
            align-items: center;
        }

        .result-modal-overlay.active {
            display: flex;
        }

        .result-modal-content {
            background: white;
            border-radius: 16px;
            padding: 32px;
            max-width: 500px;
            width: 90%;
            box-shadow: 0 10px 40px rgba(0, 0, 0, 0.3);
            max-height: 80vh;
            overflow-y: auto;
        }

        .result-modal-header {
            font-size: 24px;
            font-weight: 700;
            margin-bottom: 20px;
            text-align: center;
        }

        .result-modal-header.approved {
            color: #4caf50;
        }

        .result-modal-header.denied {
            color: #333333;
        }

        .result-modal-body {
            margin-bottom: 24px;
        }

        .result-modal-info {
            background: #FAF3E0;
            padding: 20px;
            border-radius: 12px;
            margin-bottom: 20px;
        }

        .result-modal-info.approved {
            background: #e8f5e9;
            border: 2px solid #4caf50;
        }

        .result-modal-info.denied {
            background: #fff3e0;
            border: 2px solid #EFC90A;
        }

        .close-result-btn {
            width: 100%;
            padding: 14px;
            background: #005CB4;
            color: white;
            border: none;
            border-radius: 8px;
            font-size: 16px;
            font-weight: 600;
            cursor: pointer;
            transition: all 0.3s;
        }

        .close-result-btn:hover {
            background: #004494;
            transform: translateY(-2px);
        }
=======
        100% {
          transform: rotate(360deg);
        }
      }

      .error {
        color: #dc3545;
        font-size: 14px;
        margin-top: 5px;
        display: none;
      }
>>>>>>> f2daa069
    </style>
  </head>
  <body>
    <div class="container">
<<<<<<< HEAD
        <div class="logo">
            <img src="../assets/proxypaylogo.png" alt="ProxyPay Logo">
        </div>

        <!-- Landing Page -->
        <div class="landing-page" id="landingPage">
            <div class="landing-hero">
                <h1 class="landing-title">ProxyPay Transaction Security</h1>
                <p class="landing-subtitle">Location-based fraud prevention for your transactions</p>
            </div>

            <div class="landing-features">
                <div class="feature-item">
                    <span class="feature-icon">🔒</span>
                    <span class="feature-text"><strong>Secure Validation:</strong> Verify transactions using real-time location matching</span>
                </div>
                <div class="feature-item">
                    <span class="feature-icon">📍</span>
                    <span class="feature-text"><strong>Geospatial Protection:</strong> Automatically deny fraudulent transactions from different locations</span>
                </div>
                <div class="feature-item">
                    <span class="feature-icon">📱</span>
                    <span class="feature-text"><strong>2FA for High-Value:</strong> SMS verification for transactions over $100</span>
                </div>
                <div class="feature-item">
                    <span class="feature-icon">⚡</span>
                    <span class="feature-text"><strong>Instant Results:</strong> Real-time validation with minimal UX friction</span>
                </div>
            </div>

            <button class="start-demo-btn" onclick="startDemo()">Start Demo</button>
        </div>

        <!-- Demo Form -->
        <div class="demo-form" id="demoForm">
            <h1>Transaction Simulator</h1>
            <p class="subtitle">Test location-based transaction validation</p>

            <form id="transactionForm">
            <div class="form-group">
                <label for="cardNumber">Credit Card Number</label>
                <select id="cardNumber">
                    <option value="4532-1234-5678-9012">4532-1234-5678-9012 (Harvard Campus)</option>
                    <option value="5412-9876-5432-1098">5412-9876-5432-1098 (San Francisco)</option>
                </select>
            </div>
=======
      <h1>ProxyPay Transaction Simulator</h1>
      <p class="subtitle">Test location-based transaction validation</p>

      <form id="transactionForm">
        <div class="form-group">
          <label for="cardNumber">Credit Card Number</label>
          <input
            type="text"
            id="cardNumber"
            placeholder="Enter any credit card number"
            value="4532-1234-5678-9012"
          />
        </div>
>>>>>>> f2daa069

        <div class="form-group">
          <label for="merchantName">Merchant Name</label>
          <input
            type="text"
            id="merchantName"
            placeholder="e.g., Coffee Shop"
            value="Harvard Square Coffee"
          />
        </div>

        <div class="form-group">
          <label for="amount">Transaction Amount ($)</label>
          <input
            type="number"
            id="amount"
            placeholder="0.00"
            step="0.01"
            value="25.00"
          />
        </div>

<<<<<<< HEAD
            <div class="form-group">
                <label>Transaction Location</label>
                <div class="preset-buttons">
                    <button type="button" class="preset-btn" onclick="setLocation(42.3770, -71.1167, 'Harvard Campus')">Harvard Campus</button>
                    <button type="button" class="preset-btn" onclick="setLocation(42.3736, -71.1097, 'MIT')">MIT Campus</button>
                    <button type="button" class="preset-btn" onclick="setLocation(40.7128, -74.0060, 'NYC')">New York City</button>
                    <button type="button" class="preset-btn" onclick="setLocation(37.7749, -122.4194, 'SF')">San Francisco</button>
                </div>
                <div class="location-button-container">
                    <button type="button" class="use-location-btn" onclick="useMyLocation()">📍 Use My Location</button>
                </div>
            </div>
=======
        <div class="form-group">
          <label>Transaction Location</label>
          <div class="preset-buttons">
            <button
              type="button"
              class="preset-btn"
              onclick="setLocation(42.3770, -71.1167, 'Harvard Campus')"
            >
              Harvard Campus
            </button>
            <button
              type="button"
              class="preset-btn"
              onclick="setLocation(42.3736, -71.1097, 'MIT')"
            >
              MIT Campus
            </button>
            <button
              type="button"
              class="preset-btn"
              onclick="setLocation(40.7128, -74.0060, 'NYC')"
            >
              New York City
            </button>
            <button
              type="button"
              class="preset-btn"
              onclick="setLocation(37.7749, -122.4194, 'SF')"
            >
              San Francisco
            </button>
            <button
              type="button"
              class="preset-btn"
              onclick="useMyLocation()"
              style="background: #EFC90A; color: #333333; border-color: #EFC90A; font-weight: 600"
            >
              📍 Use My Location
            </button>
          </div>
        </div>
>>>>>>> f2daa069

        <div class="form-group">
          <div class="location-grid">
            <div>
              <label for="latitude">Latitude</label>
              <input
                type="number"
                id="latitude"
                placeholder="42.3770"
                step="any"
                value="42.3770"
              />
            </div>
            <div>
              <label for="longitude">Longitude</label>
              <input
                type="number"
                id="longitude"
                placeholder="-71.1167"
                step="any"
                value="-71.1167"
              />
            </div>
          </div>
          <div class="error" id="locationError">
            Please enter valid coordinates
          </div>
        </div>

        <button type="submit" class="submit-btn" id="submitBtn">
          Validate Transaction
        </button>
      </form>

      <div class="loading" id="loading">
        <div class="spinner"></div>
        <p style="margin-top: 10px; color: #666">Processing transaction...</p>
      </div>

<<<<<<< HEAD
        <div class="result" id="result">
            <div class="result-header" id="resultHeader"></div>
            <div class="result-details" id="resultDetails"></div>
        </div>
        </div>
    </div>

    <!-- 2FA Verification Modal -->
    <div class="modal-overlay" id="twoFAModal">
        <div class="modal-content">
            <div class="modal-header">📱 Two-Factor Authentication</div>
            <div class="modal-body">
                <div class="modal-info" id="modalInfo">
                    A verification code has been sent to your phone.
                </div>
                <input
                    type="text"
                    class="code-input"
                    id="verificationCode"
                    placeholder="000000"
                    maxlength="6"
                    pattern="[0-9]*"
                    inputmode="numeric"
                >
            </div>
            <div class="modal-buttons">
                <button class="modal-btn cancel" onclick="cancel2FA()">Cancel</button>
                <button class="modal-btn verify" onclick="verify2FA()">Verify</button>
            </div>
        </div>
    </div>

    <!-- Result Modal -->
    <div class="result-modal-overlay" id="resultModal">
        <div class="result-modal-content">
            <div class="result-modal-header" id="resultModalHeader"></div>
            <div class="result-modal-body">
                <div class="result-modal-info" id="resultModalInfo">
                    <div id="resultModalDetails"></div>
                </div>
            </div>
            <button class="close-result-btn" onclick="closeResultModal()">Close</button>
        </div>
=======
      <div class="result" id="result">
        <div class="result-header" id="resultHeader"></div>
        <div class="result-details" id="resultDetails"></div>
      </div>
>>>>>>> f2daa069
    </div>

    <script src="https://cdnjs.cloudflare.com/ajax/libs/socket.io/4.7.2/socket.io.js"></script>
    <script>
<<<<<<< HEAD
        const API_URL = 'http://localhost:5000/api/transaction/validate';
        const VERIFY_URL = 'http://localhost:5000/api/transaction/verify-2fa';
        let currentTransactionId = null;

        function startDemo() {
            document.getElementById('landingPage').classList.add('hidden');
            document.getElementById('demoForm').classList.add('active');
        }

        function setLocation(lat, lon, name) {
            document.getElementById('latitude').value = lat;
            document.getElementById('longitude').value = lon;
        }

        function cancel2FA() {
            document.getElementById('twoFAModal').classList.remove('active');
            document.getElementById('verificationCode').value = '';
            currentTransactionId = null;
            document.getElementById('submitBtn').disabled = false;
        }

        async function verify2FA() {
            const code = document.getElementById('verificationCode').value;

            if (!code || code.length !== 6) {
                alert('Please enter a 6-digit verification code');
                return;
            }

            try {
                const response = await fetch(VERIFY_URL, {
                    method: 'POST',
                    headers: {
                        'Content-Type': 'application/json',
                    },
                    body: JSON.stringify({
                        transaction_id: currentTransactionId,
                        verification_code: code
                    })
                });

                const data = await response.json();

                // Hide modal
                document.getElementById('twoFAModal').classList.remove('active');
                document.getElementById('verificationCode').value = '';

                // Show result
                displayResult(data, response.ok);

            } catch (error) {
                alert('Verification failed: ' + error.message);
            }
        }

        function closeResultModal() {
            document.getElementById('resultModal').classList.remove('active');
            document.getElementById('submitBtn').disabled = false;
        }

        function displayResult(data, isSuccess) {
            const modalHeader = document.getElementById('resultModalHeader');
            const modalInfo = document.getElementById('resultModalInfo');
            const modalDetails = document.getElementById('resultModalDetails');

            if (isSuccess && data.transaction_approved) {
                modalHeader.className = 'result-modal-header approved';
                modalHeader.textContent = '✓ Transaction Approved';
                modalInfo.className = 'result-modal-info approved';
            } else {
                modalHeader.className = 'result-modal-header denied';
                modalHeader.textContent = data.error ? '✗ ' + data.error : '✗ Transaction Denied';
                modalInfo.className = 'result-modal-info denied';
            }

            if (data.validation_details) {
                // Log phone location to console (security - don't display on screen)
                console.log('Phone Location (Hidden for Security):', {
                    latitude: data.validation_details.phone_location.latitude,
                    longitude: data.validation_details.phone_location.longitude
                });

                modalDetails.innerHTML = `
                    <div class="result-detail-item">
                        <span class="result-detail-label">Card:</span> ${data.card_number}
                    </div>
                    <div class="result-detail-item">
                        <span class="result-detail-label">Merchant:</span> ${data.merchant_name || 'N/A'}
                    </div>
                    <div class="result-detail-item">
                        <span class="result-detail-label">Amount:</span> $${data.amount.toFixed(2)}
                    </div>
                    <div class="result-detail-item">
                        <span class="result-detail-label">Distance:</span> ${data.validation_details.distance_miles.toFixed(2)} miles
                    </div>
                    <div class="result-detail-item">
                        <span class="result-detail-label">Reason:</span> ${data.validation_details.reason}
                    </div>
                    <div class="result-detail-item" style="margin-top: 15px; padding-top: 15px; border-top: 2px solid rgba(0,0,0,0.1);">
                        <span class="result-detail-label">Transaction Location:</span>
                        ${data.validation_details.transaction_location.latitude.toFixed(4)},
                        ${data.validation_details.transaction_location.longitude.toFixed(4)}
                    </div>
                `;
            } else {
                modalDetails.innerHTML = `
                    <div class="result-detail-item">
                        <span class="result-detail-label">Message:</span> ${data.message || 'Transaction could not be processed'}
                    </div>
                `;
            }

            // Show the modal
            document.getElementById('resultModal').classList.add('active');
        }

        function useMyLocation() {
            const btn = event.target;
            const originalText = btn.textContent;

            if (!navigator.geolocation) {
                alert('Geolocation is not supported by your browser');
                return;
            }

            // Show loading state
            btn.textContent = '📍 Getting location...';
            btn.disabled = true;

            navigator.geolocation.getCurrentPosition(
                (position) => {
                    const lat = position.coords.latitude;
                    const lon = position.coords.longitude;

                    document.getElementById('latitude').value = lat.toFixed(6);
                    document.getElementById('longitude').value = lon.toFixed(6);

                    // Reset button
                    btn.textContent = '✓ Location Set';
                    setTimeout(() => {
                        btn.textContent = originalText;
                        btn.disabled = false;
                    }, 2000);
                },
                (error) => {
                    let errorMsg = 'Unable to get your location';

                    switch(error.code) {
                        case error.PERMISSION_DENIED:
                            errorMsg = 'Location permission denied. Please enable location access in your browser.';
                            break;
                        case error.POSITION_UNAVAILABLE:
                            errorMsg = 'Location information unavailable.';
                            break;
                        case error.TIMEOUT:
                            errorMsg = 'Location request timed out.';
                            break;
                    }

                    alert(errorMsg);
                    btn.textContent = originalText;
                    btn.disabled = false;
                },
                {
                    enableHighAccuracy: true,
                    timeout: 10000,
                    maximumAge: 0
                }
            );
        }

        document.getElementById('transactionForm').addEventListener('submit', async (e) => {
            e.preventDefault();

            const cardNumber = document.getElementById('cardNumber').value;
            const merchantName = document.getElementById('merchantName').value;
            const amount = parseFloat(document.getElementById('amount').value);
            const latitude = parseFloat(document.getElementById('latitude').value);
            const longitude = parseFloat(document.getElementById('longitude').value);

            // Validate inputs
            if (isNaN(latitude) || isNaN(longitude)) {
                document.getElementById('locationError').style.display = 'block';
                return;
            }
            document.getElementById('locationError').style.display = 'none';

            // Show loading
            document.getElementById('loading').style.display = 'block';
            document.getElementById('result').style.display = 'none';
            document.getElementById('submitBtn').disabled = true;

            try {
                const response = await fetch(API_URL, {
                    method: 'POST',
                    headers: {
                        'Content-Type': 'application/json',
                    },
                    body: JSON.stringify({
                        card_number: cardNumber,
                        merchant_name: merchantName,
                        amount: amount,
                        transaction_location: {
                            latitude: latitude,
                            longitude: longitude
                        }
                    })
                });

                const data = await response.json();

                // Hide loading
                document.getElementById('loading').style.display = 'none';

                // Check if 2FA is required
                if (data.requires_2fa) {
                    // Store transaction ID and show 2FA modal
                    currentTransactionId = data.transaction_id;
                    document.getElementById('modalInfo').textContent = data.message || 'A verification code has been sent to your phone.';
                    document.getElementById('twoFAModal').classList.add('active');
                    document.getElementById('verificationCode').focus();
                } else {
                    // Show regular result
                    displayResult(data, response.ok);
                }

            } catch (error) {
                // Hide loading
                document.getElementById('loading').style.display = 'none';
                document.getElementById('submitBtn').disabled = false;
=======
      const API_URL = "http://localhost:5000/api/transaction/validate";
      const WS_URL = "http://localhost:5000";

      // Initialize WebSocket connection
      const socket = io(WS_URL);
      let currentTransactionId = null;

      // WebSocket event handlers
      socket.on("connect", function () {
        console.log("Connected to ProxyPay server");
      });

      socket.on("transaction_result", function (data) {
        console.log("Transaction result received:", data);
        handleTransactionResult(data);
      });

      socket.on("error", function (data) {
        console.error("WebSocket error:", data);
        showError(data.message);
      });

      function handleTransactionResult(data) {
        const result = data.result;
        const resultDiv = document.getElementById("result");
        const resultHeader = document.getElementById("resultHeader");
        const resultDetails = document.getElementById("resultDetails");

        // Hide loading
        document.getElementById("loading").style.display = "none";
        document.getElementById("submitBtn").disabled = false;

        if (result.success) {
          if (result.result === "ACCEPT") {
            resultDiv.className = "result approved";
            resultHeader.textContent = "✓ Transaction Approved";
          } else if (result.result === "CONFIRM_REQUIRED") {
            resultDiv.className = "result denied";
            resultHeader.textContent = "⚠️ Manual Confirmation Required";
          } else {
            resultDiv.className = "result denied";
            resultHeader.textContent = "✗ Transaction Denied";
          }

          resultDetails.innerHTML = `
                    <div class="result-detail-item">
                        <span class="result-detail-label">Result:</span> ${result.result}
                    </div>
                    <div class="result-detail-item">
                        <span class="result-detail-label">Reason:</span> ${result.reason}
                    </div>
                    <div class="result-detail-item">
                        <span class="result-detail-label">Distance:</span> ${result.distance_meters}m
                    </div>
                `;
        } else {
          resultDiv.className = "result denied";
          resultHeader.textContent = "✗ Transaction Failed";
          resultDetails.innerHTML = `
                    <div class="result-detail-item">
                        <span class="result-detail-label">Error:</span> ${result.reason}
                    </div>
                `;
        }

        resultDiv.style.display = "block";
      }

      function showError(message) {
        const resultDiv = document.getElementById("result");
        resultDiv.className = "result denied";
        document.getElementById("resultHeader").textContent = "Error";
        document.getElementById("resultDetails").textContent = message;
        resultDiv.style.display = "block";

        // Hide loading
        document.getElementById("loading").style.display = "none";
        document.getElementById("submitBtn").disabled = false;
      }

      function setLocation(lat, lon, name) {
        document.getElementById("latitude").value = lat;
        document.getElementById("longitude").value = lon;
      }

      function useMyLocation() {
        const btn = event.target;
        const originalText = btn.textContent;

        if (!navigator.geolocation) {
          alert("Geolocation is not supported by your browser");
          return;
        }
>>>>>>> f2daa069

        // Show loading state
        btn.textContent = "📍 Getting location...";
        btn.disabled = true;

        navigator.geolocation.getCurrentPosition(
          (position) => {
            const lat = position.coords.latitude;
            const lon = position.coords.longitude;

            document.getElementById("latitude").value = lat.toFixed(8);
            document.getElementById("longitude").value = lon.toFixed(8);

            // Reset button
            btn.textContent = "✓ Location Set";
            setTimeout(() => {
              btn.textContent = originalText;
              btn.disabled = false;
            }, 2000);
          },
          (error) => {
            let errorMsg = "Unable to get your location";

            switch (error.code) {
              case error.PERMISSION_DENIED:
                errorMsg =
                  "Location permission denied. Please enable location access in your browser.";
                break;
              case error.POSITION_UNAVAILABLE:
                errorMsg = "Location information unavailable.";
                break;
              case error.TIMEOUT:
                errorMsg = "Location request timed out.";
                break;
            }

            alert(errorMsg);
            btn.textContent = originalText;
            btn.disabled = false;
          },
          {
            enableHighAccuracy: true,
            timeout: 10000,
            maximumAge: 0,
          }
        );
      }

      document
        .getElementById("transactionForm")
        .addEventListener("submit", async (e) => {
          e.preventDefault();

          const cardNumber = document.getElementById("cardNumber").value;
          const merchantName = document.getElementById("merchantName").value;
          const amount = parseFloat(document.getElementById("amount").value);
          const latitude = parseFloat(
            document.getElementById("latitude").value
          );
          const longitude = parseFloat(
            document.getElementById("longitude").value
          );

          // Validate inputs
          if (isNaN(latitude) || isNaN(longitude)) {
            document.getElementById("locationError").style.display = "block";
            return;
          }
          document.getElementById("locationError").style.display = "none";

          // Show loading
          document.getElementById("loading").style.display = "block";
          document.getElementById("result").style.display = "none";
          document.getElementById("submitBtn").disabled = true;

          try {
            // Generate unique transaction ID and nonce
            currentTransactionId =
              "tx_" +
              Date.now() +
              "_" +
              Math.random().toString(36).substring(2);
            const transactionNonce =
              "nonce_" + Math.random().toString(36).substring(2);

            // Join room for this transaction
            socket.emit("join_room", { room: `pos_${currentTransactionId}` });

            // Request location proof from phone
            socket.emit("request_location_proof", {
              card_token: cardNumber,
              transaction_id: currentTransactionId,
              transaction_nonce: transactionNonce,
              pos_location: {
                lat: parseFloat(latitude.toFixed(8)),
                lon: parseFloat(longitude.toFixed(8)),
              },
              amount: amount,
              merchant_name: merchantName,
            });

            console.log(
              "Location proof requested for transaction:",
              currentTransactionId
            );
          } catch (error) {
            console.error("Transaction error:", error);
            showError(
              "Failed to request location proof. Make sure the backend is running on http://localhost:5000"
            );
          }
        });
    </script>
  </body>
</html><|MERGE_RESOLUTION|>--- conflicted
+++ resolved
@@ -11,6 +11,15 @@
         box-sizing: border-box;
       }
 
+        body {
+            font-family: -apple-system, BlinkMacSystemFont, 'Segoe UI', Roboto, Oxygen, Ubuntu, Cantarell, sans-serif;
+            background: #FAF3E0;
+            min-height: 100vh;
+            display: flex;
+            justify-content: center;
+            align-items: center;
+            padding: 20px;
+        }
       body {
         font-family: -apple-system, BlinkMacSystemFont, "Segoe UI", Roboto,
           Oxygen, Ubuntu, Cantarell, sans-serif;
@@ -31,12 +40,114 @@
         padding: 40px;
       }
 
+        .logo {
+            text-align: center;
+            margin-bottom: 20px;
+        }
+
+        .logo img {
+            max-width: 200px;
+            height: auto;
+        }
+
+        h1 {
+            color: #005CB4;
+            margin-bottom: 10px;
+            font-size: 28px;
+            text-align: center;
+        }
       h1 {
         color: #005CB4;
         margin-bottom: 10px;
         font-size: 28px;
       }
 
+        .subtitle {
+            color: #333333;
+            margin-bottom: 30px;
+            font-size: 14px;
+            text-align: center;
+        }
+
+        /* Landing Page Styles */
+        .landing-page {
+            text-align: center;
+            display: block;
+        }
+
+        .landing-page.hidden {
+            display: none;
+        }
+
+        .landing-hero {
+            margin-bottom: 30px;
+        }
+
+        .landing-title {
+            font-size: 36px;
+            color: #005CB4;
+            margin-bottom: 15px;
+            font-weight: 700;
+        }
+
+        .landing-subtitle {
+            font-size: 18px;
+            color: #333333;
+            margin-bottom: 30px;
+            line-height: 1.6;
+        }
+
+        .landing-features {
+            text-align: left;
+            margin: 30px 0;
+            background: #FAF3E0;
+            padding: 20px;
+            border-radius: 12px;
+        }
+
+        .feature-item {
+            margin: 15px 0;
+            display: flex;
+            align-items: start;
+            gap: 12px;
+        }
+
+        .feature-icon {
+            font-size: 24px;
+            flex-shrink: 0;
+        }
+
+        .feature-text {
+            color: #333333;
+            font-size: 15px;
+        }
+
+        .start-demo-btn {
+            width: 100%;
+            padding: 16px;
+            background: #005CB4;
+            color: white;
+            border: none;
+            border-radius: 8px;
+            font-size: 18px;
+            font-weight: 600;
+            cursor: pointer;
+            transition: transform 0.2s, background 0.3s;
+            margin-top: 20px;
+        }
+
+        .start-demo-btn:hover {
+            background: #004494;
+            transform: translateY(-2px);
+        }
+
+        .demo-form {
+            display: none;
+        }
+
+        .demo-form.active {
+            display: block;
+        }
       .subtitle {
         color: #333333;
         margin-bottom: 30px;
@@ -49,7 +160,7 @@
 
       label {
         display: block;
-        color: #333333;
+        color: #333333333;
         font-weight: 600;
         margin-bottom: 8px;
         font-size: 14px;
@@ -65,6 +176,10 @@
         transition: border-color 0.3s;
       }
 
+        input:focus, select:focus {
+            outline: none;
+            border-color: #005CB4;
+        }
       input:focus,
       select:focus {
         outline: none;
@@ -83,6 +198,36 @@
         gap: 10px;
         margin-top: 10px;
       }
+
+        .location-button-container {
+            text-align: center;
+            margin-top: 15px;
+        }
+
+        .use-location-btn {
+            padding: 12px 24px;
+            background: #EFC90A;
+            color: #333333;
+            border: 2px solid #EFC90A;
+            border-radius: 8px;
+            font-size: 16px;
+            font-weight: 600;
+            cursor: pointer;
+            transition: all 0.3s;
+            display: inline-block;
+        }
+
+        .use-location-btn:hover {
+            background: #d9b509;
+            border-color: #d9b509;
+            transform: translateY(-2px);
+        }
+
+        .use-location-btn:disabled {
+            opacity: 0.6;
+            cursor: not-allowed;
+            transform: none;
+        }
 
       .preset-btn {
         padding: 10px;
@@ -94,12 +239,34 @@
         transition: all 0.3s;
       }
 
+        .preset-btn:hover {
+            background: #005CB4;
+            color: white;
+            border-color: #005CB4;
+        }
       .preset-btn:hover {
         background: #005CB4;
         color: white;
         border-color: #005CB4;
       }
 
+        .submit-btn {
+            width: 100%;
+            padding: 16px;
+            background: #005CB4;
+            color: white;
+            border: none;
+            border-radius: 8px;
+            font-size: 16px;
+            font-weight: 600;
+            cursor: pointer;
+            transition: transform 0.2s, background 0.3s;
+            margin-top: 10px;
+        }
+
+        .submit-btn:hover {
+            background: #004494;
+        }
       .submit-btn {
         width: 100%;
         padding: 16px;
@@ -125,6 +292,9 @@
         transform: none;
       }
 
+        .result {
+            display: none; /* Hidden - using modal instead */
+        }
       .result {
         margin-top: 30px;
         padding: 20px;
@@ -162,10 +332,21 @@
         line-height: 1.8;
       }
 
+        .result-detail-item {
+            margin: 12px 0;
+            font-size: 15px;
+            color: #333333;
+        }
       .result-detail-item {
         margin: 8px 0;
       }
 
+        .result-detail-label {
+            font-weight: 600;
+            color: #005CB4;
+            display: inline-block;
+            min-width: 140px;
+        }
       .result-detail-label {
         font-weight: 600;
         color: #555;
@@ -177,6 +358,15 @@
         display: none;
       }
 
+        .spinner {
+            border: 4px solid #FAF3E0;
+            border-top: 4px solid #005CB4;
+            border-radius: 50%;
+            width: 40px;
+            height: 40px;
+            animation: spin 1s linear infinite;
+            margin: 0 auto;
+        }
       .spinner {
         border: 4px solid #f3f3f3;
         border-top: 4px solid #005CB4;
@@ -191,281 +381,10 @@
         0% {
           transform: rotate(0deg);
         }
-<<<<<<< HEAD
-
-        body {
-            font-family: -apple-system, BlinkMacSystemFont, 'Segoe UI', Roboto, Oxygen, Ubuntu, Cantarell, sans-serif;
-            background: #FAF3E0;
-            min-height: 100vh;
-            display: flex;
-            justify-content: center;
-            align-items: center;
-            padding: 20px;
-        }
-
-        .container {
-            background: white;
-            border-radius: 20px;
-            box-shadow: 0 20px 60px rgba(0, 0, 0, 0.3);
-            max-width: 600px;
-            width: 100%;
-            padding: 40px;
-        }
-
-        .logo {
-            text-align: center;
-            margin-bottom: 20px;
-        }
-
-        .logo img {
-            max-width: 200px;
-            height: auto;
-        }
-
-        h1 {
-            color: #005CB4;
-            margin-bottom: 10px;
-            font-size: 28px;
-            text-align: center;
-        }
-
-        .subtitle {
-            color: #333333;
-            margin-bottom: 30px;
-            font-size: 14px;
-            text-align: center;
-        }
-
-        /* Landing Page Styles */
-        .landing-page {
-            text-align: center;
-            display: block;
-        }
-
-        .landing-page.hidden {
-            display: none;
-        }
-
-        .landing-hero {
-            margin-bottom: 30px;
-        }
-
-        .landing-title {
-            font-size: 36px;
-            color: #005CB4;
-            margin-bottom: 15px;
-            font-weight: 700;
-        }
-
-        .landing-subtitle {
-            font-size: 18px;
-            color: #333333;
-            margin-bottom: 30px;
-            line-height: 1.6;
-        }
-
-        .landing-features {
-            text-align: left;
-            margin: 30px 0;
-            background: #FAF3E0;
-            padding: 20px;
-            border-radius: 12px;
-        }
-
-        .feature-item {
-            margin: 15px 0;
-            display: flex;
-            align-items: start;
-            gap: 12px;
-        }
-
-        .feature-icon {
-            font-size: 24px;
-            flex-shrink: 0;
-        }
-
-        .feature-text {
-            color: #333333;
-            font-size: 15px;
-        }
-
-        .start-demo-btn {
-            width: 100%;
-            padding: 16px;
-            background: #005CB4;
-            color: white;
-            border: none;
-            border-radius: 8px;
-            font-size: 18px;
-            font-weight: 600;
-            cursor: pointer;
-            transition: transform 0.2s, background 0.3s;
-            margin-top: 20px;
-        }
-
-        .start-demo-btn:hover {
-            background: #004494;
-            transform: translateY(-2px);
-        }
-
-        .demo-form {
-            display: none;
-        }
-
-        .demo-form.active {
-            display: block;
-        }
-
-        .form-group {
-            margin-bottom: 20px;
-        }
-
-        label {
-            display: block;
-            color: #333333;
-            font-weight: 600;
-            margin-bottom: 8px;
-            font-size: 14px;
-        }
-
-        input, select {
-            width: 100%;
-            padding: 12px 16px;
-            border: 2px solid #e0e0e0;
-            border-radius: 8px;
-            font-size: 16px;
-            transition: border-color 0.3s;
-        }
-
-        input:focus, select:focus {
-            outline: none;
-            border-color: #005CB4;
-        }
-
-        .location-grid {
-            display: grid;
-            grid-template-columns: 1fr 1fr;
-            gap: 15px;
-        }
-
-        .preset-buttons {
-            display: grid;
-            grid-template-columns: 1fr 1fr;
-            gap: 10px;
-            margin-top: 10px;
-        }
-
-        .location-button-container {
-            text-align: center;
-            margin-top: 15px;
-        }
-
-        .use-location-btn {
-            padding: 12px 24px;
-            background: #EFC90A;
-            color: #333333;
-            border: 2px solid #EFC90A;
-            border-radius: 8px;
-            font-size: 16px;
-            font-weight: 600;
-            cursor: pointer;
-            transition: all 0.3s;
-            display: inline-block;
-        }
-
-        .use-location-btn:hover {
-            background: #d9b509;
-            border-color: #d9b509;
-            transform: translateY(-2px);
-        }
-
-        .use-location-btn:disabled {
-            opacity: 0.6;
-            cursor: not-allowed;
-            transform: none;
-        }
-
-        .preset-btn {
-            padding: 10px;
-            background: #f5f5f5;
-            border: 2px solid #e0e0e0;
-            border-radius: 8px;
-            cursor: pointer;
-            font-size: 14px;
-            transition: all 0.3s;
-        }
-
-        .preset-btn:hover {
-            background: #005CB4;
-            color: white;
-            border-color: #005CB4;
-        }
-
-        .submit-btn {
-            width: 100%;
-            padding: 16px;
-            background: #005CB4;
-            color: white;
-            border: none;
-            border-radius: 8px;
-            font-size: 16px;
-            font-weight: 600;
-            cursor: pointer;
-            transition: transform 0.2s, background 0.3s;
-            margin-top: 10px;
-        }
-
-        .submit-btn:hover {
-            background: #004494;
-        }
-
-        .submit-btn:hover {
-            transform: translateY(-2px);
-        }
-
-        .submit-btn:disabled {
-            opacity: 0.6;
-            cursor: not-allowed;
-            transform: none;
-        }
-
-        .result {
-            display: none; /* Hidden - using modal instead */
-        }
-
-        .result-detail-item {
-            margin: 12px 0;
-            font-size: 15px;
-            color: #333333;
-        }
-
-        .result-detail-label {
-            font-weight: 600;
-            color: #005CB4;
-            display: inline-block;
-            min-width: 140px;
-        }
-
-        .loading {
-            text-align: center;
-            padding: 20px;
-            display: none;
-        }
-
-        .spinner {
-            border: 4px solid #FAF3E0;
-            border-top: 4px solid #005CB4;
-            border-radius: 50%;
-            width: 40px;
-            height: 40px;
-            animation: spin 1s linear infinite;
-            margin: 0 auto;
-        }
-
-        @keyframes spin {
-            0% { transform: rotate(0deg); }
-            100% { transform: rotate(360deg); }
-        }
+        100% {
+          transform: rotate(360deg);
+        }
+      }
 
         .error {
             color: #dc3545;
@@ -658,61 +577,18 @@
             background: #004494;
             transform: translateY(-2px);
         }
-=======
-        100% {
-          transform: rotate(360deg);
-        }
-      }
-
       .error {
         color: #dc3545;
         font-size: 14px;
         margin-top: 5px;
         display: none;
       }
->>>>>>> f2daa069
     </style>
   </head>
   <body>
     <div class="container">
-<<<<<<< HEAD
-        <div class="logo">
-            <img src="../assets/proxypaylogo.png" alt="ProxyPay Logo">
-        </div>
-
-        <!-- Landing Page -->
-        <div class="landing-page" id="landingPage">
-            <div class="landing-hero">
-                <h1 class="landing-title">ProxyPay Transaction Security</h1>
-                <p class="landing-subtitle">Location-based fraud prevention for your transactions</p>
-            </div>
-
-            <div class="landing-features">
-                <div class="feature-item">
-                    <span class="feature-icon">🔒</span>
-                    <span class="feature-text"><strong>Secure Validation:</strong> Verify transactions using real-time location matching</span>
-                </div>
-                <div class="feature-item">
-                    <span class="feature-icon">📍</span>
-                    <span class="feature-text"><strong>Geospatial Protection:</strong> Automatically deny fraudulent transactions from different locations</span>
-                </div>
-                <div class="feature-item">
-                    <span class="feature-icon">📱</span>
-                    <span class="feature-text"><strong>2FA for High-Value:</strong> SMS verification for transactions over $100</span>
-                </div>
-                <div class="feature-item">
-                    <span class="feature-icon">⚡</span>
-                    <span class="feature-text"><strong>Instant Results:</strong> Real-time validation with minimal UX friction</span>
-                </div>
-            </div>
-
-            <button class="start-demo-btn" onclick="startDemo()">Start Demo</button>
-        </div>
-
-        <!-- Demo Form -->
-        <div class="demo-form" id="demoForm">
-            <h1>Transaction Simulator</h1>
-            <p class="subtitle">Test location-based transaction validation</p>
+      <h1>ProxyPay Transaction Simulator</h1>
+      <p class="subtitle">Test location-based transaction validation</p>
 
             <form id="transactionForm">
             <div class="form-group">
@@ -722,10 +598,6 @@
                     <option value="5412-9876-5432-1098">5412-9876-5432-1098 (San Francisco)</option>
                 </select>
             </div>
-=======
-      <h1>ProxyPay Transaction Simulator</h1>
-      <p class="subtitle">Test location-based transaction validation</p>
-
       <form id="transactionForm">
         <div class="form-group">
           <label for="cardNumber">Credit Card Number</label>
@@ -736,7 +608,6 @@
             value="4532-1234-5678-9012"
           />
         </div>
->>>>>>> f2daa069
 
         <div class="form-group">
           <label for="merchantName">Merchant Name</label>
@@ -759,7 +630,6 @@
           />
         </div>
 
-<<<<<<< HEAD
             <div class="form-group">
                 <label>Transaction Location</label>
                 <div class="preset-buttons">
@@ -772,7 +642,6 @@
                     <button type="button" class="use-location-btn" onclick="useMyLocation()">📍 Use My Location</button>
                 </div>
             </div>
-=======
         <div class="form-group">
           <label>Transaction Location</label>
           <div class="preset-buttons">
@@ -814,7 +683,6 @@
             </button>
           </div>
         </div>
->>>>>>> f2daa069
 
         <div class="form-group">
           <div class="location-grid">
@@ -854,7 +722,6 @@
         <p style="margin-top: 10px; color: #666">Processing transaction...</p>
       </div>
 
-<<<<<<< HEAD
         <div class="result" id="result">
             <div class="result-header" id="resultHeader"></div>
             <div class="result-details" id="resultDetails"></div>
@@ -898,17 +765,14 @@
             </div>
             <button class="close-result-btn" onclick="closeResultModal()">Close</button>
         </div>
-=======
       <div class="result" id="result">
         <div class="result-header" id="resultHeader"></div>
         <div class="result-details" id="resultDetails"></div>
       </div>
->>>>>>> f2daa069
     </div>
 
     <script src="https://cdnjs.cloudflare.com/ajax/libs/socket.io/4.7.2/socket.io.js"></script>
     <script>
-<<<<<<< HEAD
         const API_URL = 'http://localhost:5000/api/transaction/validate';
         const VERIFY_URL = 'http://localhost:5000/api/transaction/verify-2fa';
         let currentTransactionId = null;
@@ -1024,122 +888,6 @@
             // Show the modal
             document.getElementById('resultModal').classList.add('active');
         }
-
-        function useMyLocation() {
-            const btn = event.target;
-            const originalText = btn.textContent;
-
-            if (!navigator.geolocation) {
-                alert('Geolocation is not supported by your browser');
-                return;
-            }
-
-            // Show loading state
-            btn.textContent = '📍 Getting location...';
-            btn.disabled = true;
-
-            navigator.geolocation.getCurrentPosition(
-                (position) => {
-                    const lat = position.coords.latitude;
-                    const lon = position.coords.longitude;
-
-                    document.getElementById('latitude').value = lat.toFixed(6);
-                    document.getElementById('longitude').value = lon.toFixed(6);
-
-                    // Reset button
-                    btn.textContent = '✓ Location Set';
-                    setTimeout(() => {
-                        btn.textContent = originalText;
-                        btn.disabled = false;
-                    }, 2000);
-                },
-                (error) => {
-                    let errorMsg = 'Unable to get your location';
-
-                    switch(error.code) {
-                        case error.PERMISSION_DENIED:
-                            errorMsg = 'Location permission denied. Please enable location access in your browser.';
-                            break;
-                        case error.POSITION_UNAVAILABLE:
-                            errorMsg = 'Location information unavailable.';
-                            break;
-                        case error.TIMEOUT:
-                            errorMsg = 'Location request timed out.';
-                            break;
-                    }
-
-                    alert(errorMsg);
-                    btn.textContent = originalText;
-                    btn.disabled = false;
-                },
-                {
-                    enableHighAccuracy: true,
-                    timeout: 10000,
-                    maximumAge: 0
-                }
-            );
-        }
-
-        document.getElementById('transactionForm').addEventListener('submit', async (e) => {
-            e.preventDefault();
-
-            const cardNumber = document.getElementById('cardNumber').value;
-            const merchantName = document.getElementById('merchantName').value;
-            const amount = parseFloat(document.getElementById('amount').value);
-            const latitude = parseFloat(document.getElementById('latitude').value);
-            const longitude = parseFloat(document.getElementById('longitude').value);
-
-            // Validate inputs
-            if (isNaN(latitude) || isNaN(longitude)) {
-                document.getElementById('locationError').style.display = 'block';
-                return;
-            }
-            document.getElementById('locationError').style.display = 'none';
-
-            // Show loading
-            document.getElementById('loading').style.display = 'block';
-            document.getElementById('result').style.display = 'none';
-            document.getElementById('submitBtn').disabled = true;
-
-            try {
-                const response = await fetch(API_URL, {
-                    method: 'POST',
-                    headers: {
-                        'Content-Type': 'application/json',
-                    },
-                    body: JSON.stringify({
-                        card_number: cardNumber,
-                        merchant_name: merchantName,
-                        amount: amount,
-                        transaction_location: {
-                            latitude: latitude,
-                            longitude: longitude
-                        }
-                    })
-                });
-
-                const data = await response.json();
-
-                // Hide loading
-                document.getElementById('loading').style.display = 'none';
-
-                // Check if 2FA is required
-                if (data.requires_2fa) {
-                    // Store transaction ID and show 2FA modal
-                    currentTransactionId = data.transaction_id;
-                    document.getElementById('modalInfo').textContent = data.message || 'A verification code has been sent to your phone.';
-                    document.getElementById('twoFAModal').classList.add('active');
-                    document.getElementById('verificationCode').focus();
-                } else {
-                    // Show regular result
-                    displayResult(data, response.ok);
-                }
-
-            } catch (error) {
-                // Hide loading
-                document.getElementById('loading').style.display = 'none';
-                document.getElementById('submitBtn').disabled = false;
-=======
       const API_URL = "http://localhost:5000/api/transaction/validate";
       const WS_URL = "http://localhost:5000";
 
@@ -1233,7 +981,6 @@
           alert("Geolocation is not supported by your browser");
           return;
         }
->>>>>>> f2daa069
 
         // Show loading state
         btn.textContent = "📍 Getting location...";

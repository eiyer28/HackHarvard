--- conflicted
+++ resolved
@@ -556,15 +556,6 @@
         # Decision logic based on distance and amount
         amount = pending_transaction.get('amount', 0)
         
-<<<<<<< HEAD
-        if distance_meters <= 20:  # Within 20 meters
-            if amount > 100:  # High-value transaction requires confirmation
-                result = 'CONFIRM_REQUIRED'
-                reason = 'High-value transaction - confirmation required'
-            else:
-                result = 'ACCEPT'
-                reason = 'Co-located transaction'
-=======
         if distance_meters <= 15:
             if amount < 100:
                 result = 'ACCEPT'
@@ -572,7 +563,6 @@
             else:
                 result = 'CONFIRM_REQUIRED'
                 reason = 'High-value co-located transaction requires confirmation'
->>>>>>> fbbd7ea4
         elif distance_meters <= 500:  # Within 500 meters
             result = 'CONFIRM_REQUIRED'
             reason = 'Location mismatch - confirmation required'

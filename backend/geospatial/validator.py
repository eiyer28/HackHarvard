--- conflicted
+++ resolved
@@ -35,11 +35,7 @@
 
         return {
             'valid': is_valid,
-<<<<<<< HEAD
-            'distance_miles': round(distance, 6),
-=======
             'distance_miles': round(distance, 6),  # Increased precision to 6 decimal places
->>>>>>> 0db5159b
             'reason': f'Transaction within {self.max_distance_miles} miles' if is_valid
                      else f'Transaction {round(distance, 6)} miles away (max: {self.max_distance_miles})'
         }
